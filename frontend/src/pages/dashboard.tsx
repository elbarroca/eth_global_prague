--- conflicted
+++ resolved
@@ -146,9 +146,6 @@
       setIsLoading(false);
     }
   };
-
-
-<<<<<<< HEAD
     setIsExecutingTx(true);
     try {
       // Example transaction - in real implementation you'd need to decide which chains to use
@@ -180,8 +177,7 @@
       setIsExecutingTx(false);
     }
   };
-=======
->>>>>>> f998e058
+
 
   const handleAssetSelect = (asset: RankedAssetSummary) => {
     setSelectedAssetForDeepDive(asset);
