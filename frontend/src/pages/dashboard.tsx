import { ConnectButton } from '@rainbow-me/rainbowkit';
import type { NextPage } from 'next';
import Head from 'next/head';
import Link from 'next/link';
import { Button } from '@/components/ui/button';
import { Card, CardContent, CardDescription, CardHeader, CardTitle } from '@/components/ui/card';
<<<<<<< HEAD
import { ArrowLeft, Briefcase, Settings, BarChart, Database, Activity, ArrowRightLeft } from 'lucide-react';
=======
import { ArrowLeft, Briefcase, Settings, BarChart } from 'lucide-react';
>>>>>>> 080e4c79
import { useAccount } from 'wagmi';
import React, { useState, useEffect } from 'react';
import { useForm } from 'react-hook-form';
import { zodResolver } from '@hookform/resolvers/zod';
import * as z from 'zod';

import { PortfolioOptimizationForm } from '@/components/optimizer/PortfolioOptimizationForm';
import { OverallRequestSummaryCard } from '@/components/optimizer/OverallRequestSummaryCard';
import { RankedAssetsSummaryCard } from '@/components/optimizer/RankedAssetsSummaryCard';
import { OptimizedPortfolioDetailsCard } from '@/components/optimizer/OptimizedPortfolioDetailsCard';
import { MVOInputsSummaryCard } from '@/components/optimizer/MVOInputsSummaryCard';
import { AssetDeepDiveCard } from '@/components/optimizer/AssetDeepDiveCard';
import EfficientFrontierPlot from '@/components/optimizer/EfficientFrontierPlot';

import {
  PortfolioApiResponse,
  PortfolioFormInputs,
  RankedAssetSummary,
  OptimizedPortfolioDetails,
  ChainOption,
  chainOptions,
} from '@/types/portfolio-api';

import { useOrder } from '@/hooks/1inch/useOrder';
import { TOKEN_ADDRESS, SPENDER } from '@/hooks/1inch/useOrder';
import { SupportedChain } from '@1inch/cross-chain-sdk';

const { getQuoteAndExecuteOrder } = useOrder();

// Define Zod schema for form validation (can be co-located or imported)
const portfolioFormSchema = z.object({
  chains: z.array(z.string()).min(1, "Please select at least one chain."),
  mvoObjective: z.string().min(1, "Please select an MVO objective."),
  timeframe: z.string().min(1, "Please select a timeframe."),
  targetReturn: z.coerce.number().optional(),
  maxTokensPerChain: z.coerce.number().min(10).max(100).optional(),
  riskFreeRate: z.coerce.number().min(0).max(1).optional(),
});

// Define a type for storing selected chain details
interface SelectedChainDetails {
  id: string;
  chainId: number;
  name: string;
}

const Dashboard: NextPage = () => {
  const { address: accountAddress, isConnected } = useAccount();
  
  const [portfolioData, setPortfolioData] = useState<PortfolioApiResponse | null>(null);
  const [isLoading, setIsLoading] = useState(false);
  const [apiError, setApiError] = useState<string | null>(null);
  const [showResults, setShowResults] = useState(false);
  const [selectedAssetForDeepDive, setSelectedAssetForDeepDive] = useState<RankedAssetSummary | null>(null);
  const [displayedMVOObjective, setDisplayedMVOObjective] = useState<string>("primary");
  
  // New state for tracking selected chains with full details
  const [selectedChains, setSelectedChains] = useState<SelectedChainDetails[]>([]);
  const [isExecutingTx, setIsExecutingTx] = useState(false);

  const formMethods = useForm<PortfolioFormInputs, any, PortfolioFormInputs>({
    resolver: zodResolver(portfolioFormSchema),
    defaultValues: {
      chains: ['1'], // Default to Ethereum for example
      mvoObjective: 'maximize_sharpe',
      timeframe: 'day',
      targetReturn: undefined,
      maxTokensPerChain: 50,
      riskFreeRate: 0.02,
    },
  });

  // Function to map chain IDs to full chain details
  const mapChainsToDetails = (chainIds: string[]): SelectedChainDetails[] => {
    return chainIds.map(id => {
      const chainOption = chainOptions.find(option => option.id === id);
      return {
        id,
        chainId: parseInt(id),
        name: chainOption?.name || `Chain ${id}`
      };
    });
  };

  const onSubmit = async (data: PortfolioFormInputs) => {
    setIsLoading(true);
    setApiError(null);
    setShowResults(false);
    setSelectedAssetForDeepDive(null);
    
    // Store selected chains with their details
    setSelectedChains(mapChainsToDetails(data.chains));
    
    console.log("Form Data Submitted for API call:", data);

    const API_BASE_URL = process.env.NEXT_PUBLIC_API_URL || 'http://localhost:8000';
    
    const queryParams = new URLSearchParams({
      chain_ids: data.chains.join(','),
      timeframe: data.timeframe,
      mvo_objective: data.mvoObjective,
    });

    if (data.maxTokensPerChain !== undefined) {
      queryParams.append('max_tokens_per_chain', String(data.maxTokensPerChain));
    }
    if (data.riskFreeRate !== undefined) {
      queryParams.append('risk_free_rate', String(data.riskFreeRate));
    }
    if (data.targetReturn !== undefined) {
      queryParams.append('target_return', String(data.targetReturn));
    }

    console.log("Making API call with params:", queryParams.toString());

    try {
      const response = await fetch(`${API_BASE_URL}/portfolio/optimize_cross_chain/?${queryParams.toString()}`, {
        method: 'POST',
        headers: {
          'Content-Type': 'application/json',
        },
      });

      if (!response.ok) {
        let errorData;
        try {
          errorData = await response.json();
        } catch (e) {
          const textError = await response.text();
          throw new Error(textError || `API Error: ${response.status} ${response.statusText}`);
        }
        throw new Error(errorData.detail || `API Error: ${response.status} ${response.statusText}`);
      }

      const result: PortfolioApiResponse = await response.json();
      setPortfolioData(result);
      setShowResults(true);
    } catch (error: any) {
      console.error("API Error:", error);
      setApiError(error.message || "An unexpected error occurred while fetching portfolio data.");
      setPortfolioData(null);
    } finally {
      setIsLoading(false);
    }
  };

  // New function to execute cross-chain transaction
  const executeTransaction = async () => {
    if (!accountAddress || selectedChains.length < 2) {
      console.error("Missing wallet address or need at least 2 chains for cross-chain transaction");
      return;
    }

    setIsExecutingTx(true);
    try {
      // Example transaction - in real implementation you'd need to decide which chains to use
      // Here we're just using the first two selected chains
      const sourceChain = selectedChains[0];
      const destChain = selectedChains[1];

      console.log(`Preparing transaction from ${sourceChain.name} to ${destChain.name}`);

      const params = {
        srcChainId: sourceChain.chainId as unknown as SupportedChain,
        dstChainId: destChain.chainId as unknown as SupportedChain,
        srcTokenAddress: TOKEN_ADDRESS,
        dstTokenAddress: TOKEN_ADDRESS,
        amount: "10000000000000000", // 0.01 ETH in wei
        enableEstimate: true,
        walletAddress: accountAddress
      };

      console.log("Transaction params:", params);
      
      // This would trigger the actual transaction
      const result = await getQuoteAndExecuteOrder(params);
      console.log("Transaction result:", result);
      
    } catch (error) {
      console.error("Transaction error:", error);
    } finally {
      setIsExecutingTx(false);
    }
  };

  const handleAssetSelect = (asset: RankedAssetSummary) => {
    setSelectedAssetForDeepDive(asset);
  };

  const handleCloseDeepDive = () => {
    setSelectedAssetForDeepDive(null);
  };

  const globalPortfolioData = portfolioData?.results_by_chain?.["global_cross_chain"];
  
  // Determine which portfolio details to display based on selection
  let portfolioDetailsToDisplay: OptimizedPortfolioDetails | null | undefined = globalPortfolioData?.data.optimized_portfolio_details;
  const alternativePortfolios = globalPortfolioData?.data.alternative_optimized_portfolios;

  if (displayedMVOObjective !== "primary" && alternativePortfolios && alternativePortfolios[displayedMVOObjective]) {
    const altPortfolio = alternativePortfolios[displayedMVOObjective];
    // Check if it's a valid portfolio detail and not an error object
    if (altPortfolio && typeof altPortfolio === 'object' && 'weights' in altPortfolio) {
         portfolioDetailsToDisplay = altPortfolio as OptimizedPortfolioDetails;
    }
  }

  const mvoDisplayOptions = [ {id: "primary", name: `Primary: ${globalPortfolioData?.request_params_for_chain.mvo_objective.replace(/_/g, ' ').replace(/\b\w/g, l => l.toUpperCase()) || 'Objective'}`} ];
  if (alternativePortfolios) {
    Object.keys(alternativePortfolios).forEach(key => {
      // Only add if it's a valid portfolio and not an error placeholder
      const altPortfolio = alternativePortfolios[key];
      if (altPortfolio && typeof altPortfolio === 'object' && 'weights' in altPortfolio) {
        mvoDisplayOptions.push({ id: key, name: key.replace(/_/g, ' ').replace(/\b\w/g, l => l.toUpperCase()) });
      }
    });
  }

  // Add a key to result components to force re-mount and re-animate on new data
  const resultsKey = portfolioData ? JSON.stringify(portfolioData.overall_request_summary.requested_chain_ids) + portfolioData.overall_request_summary.timeframe : 'no_results';

  return (
    <div className="min-h-screen bg-gradient-to-br from-slate-900 via-emerald-900 to-slate-900 text-gray-100">
      <Head>
        <title>DeFi Portfolio Optimizer - AlphaScan</title>
        <meta
          content="Optimize your DeFi portfolio across multiple chains with advanced analytics."
          name="description"
        />
        <link href="/favicon.ico" rel="icon" />
      </Head>

      <nav className="sticky top-0 z-50 px-4 sm:px-6 py-3 border-b border-gray-700 bg-slate-900/80 backdrop-blur-lg">
        <div className="max-w-7xl mx-auto flex justify-between items-center">
          <div className="flex items-center gap-3">
            <Link href="/">
              <Button variant="ghost" size="sm" className="hover:bg-slate-700 text-gray-300 hover:text-white">
                <ArrowLeft className="h-4 w-4 mr-1.5" />
                Home
              </Button>
            </Link>
            <div className="text-xl font-bold text-white">
              DeFi Optimizer
            </div>
          </div>
          <ConnectButton />
        </div>
      </nav>

      <main className="px-4 sm:px-6 py-8 sm:py-12">
        <div className="max-w-6xl mx-auto space-y-8">
          
          {!isConnected ? (
            <Card className="text-center py-12 sm:py-20 bg-slate-800/50 border-slate-700 shadow-xl">
                <CardHeader>
                    <Briefcase className="h-16 w-16 mx-auto mb-6 text-white" />
                    <CardTitle className="text-3xl font-bold text-white mb-3">Connect Your Wallet</CardTitle>
                    <CardDescription className="text-lg text-gray-300 mb-6 max-w-md mx-auto">
                        Connect your wallet to unlock advanced portfolio optimization and management features.
                    </CardDescription>
                </CardHeader>
                <CardContent>
                </CardContent>
            </Card>
          ) : (
            <>
              {!showResults && (
                <PortfolioOptimizationForm 
                  onSubmit={onSubmit} 
                  isLoading={isLoading} 
                  formMethods={formMethods} 
                />
              )}

              {isLoading && (
                <Card className="bg-slate-800/50 border-slate-700 shadow-lg">
                  <CardContent className="pt-6 text-center py-10">
                    <div className="flex justify-center items-center mb-4">
                        <svg className="animate-spin h-8 w-8 text-white" xmlns="http://www.w3.org/2000/svg" fill="none" viewBox="0 0 24 24">
                            <circle className="opacity-25" cx="12" cy="12" r="10" stroke="currentColor" strokeWidth="4"></circle>
                            <path className="opacity-75" fill="currentColor" d="M4 12a8 8 0 018-8V0C5.373 0 0 5.373 0 12h4zm2 5.291A7.962 7.962 0 014 12H0c0 3.042 1.135 5.824 3 7.938l3-2.647z"></path>
                        </svg>
                    </div>
                    <p className="text-xl font-semibold text-gray-200 animate-pulse">Optimizing Your Portfolio...</p>
                    <p className="text-gray-400">Please wait while we fetch and analyze market data.</p>
                  </CardContent>
                </Card>
              )}
              {apiError && (
                <Card className="border-red-500/50 bg-red-900/30 text-red-200 shadow-lg">
                  <CardHeader>
                    <CardTitle className="text-red-400">Optimization Error</CardTitle>
                  </CardHeader>
                  <CardContent>
                    <p>{apiError}</p>
                    <Button variant="outline" onClick={() => setApiError(null)} className="mt-4 border-red-400 text-red-300 hover:bg-red-800">
                        Dismiss
                    </Button>
                  </CardContent>
                </Card>
              )}

              {showResults && portfolioData && (
                <div key={resultsKey} className="space-y-6 mt-8">
                  <div className="flex justify-between items-center">
                    <Button 
                      onClick={() => {
                        setShowResults(false); 
                        setSelectedAssetForDeepDive(null);
                      }}
                      variant="outline" 
                      className="mb-6 bg-slate-700 hover:bg-slate-600 border-slate-600 text-gray-200 hover:text-white">
                      <ArrowLeft className="h-4 w-4 mr-1.5" />
                      Back to Optimizer Form
                    </Button>
                    
                    {selectedChains.length >= 2 && (
                      <Button
                        onClick={executeTransaction}
                        disabled={isExecutingTx}
                        className="mb-6 bg-gradient-to-r from-emerald-600 to-emerald-500 hover:from-emerald-500 hover:to-emerald-600 text-white font-semibold rounded-xl px-6 py-3 shadow-lg hover:shadow-xl transition-all duration-300"
                      >
                        {isExecutingTx ? (
                          <>
                            <svg className="animate-spin -ml-1 mr-3 h-5 w-5 text-white" xmlns="http://www.w3.org/2000/svg" fill="none" viewBox="0 0 24 24">
                              <circle className="opacity-25" cx="12" cy="12" r="10" stroke="currentColor" strokeWidth="4"></circle>
                              <path className="opacity-75" fill="currentColor" d="M4 12a8 8 0 018-8V0C5.373 0 0 5.373 0 12h4zm2 5.291A7.962 7.962 0 014 12H0c0 3.042 1.135 5.824 3 7.938l3-2.647z"></path>
                            </svg>
                            Processing...
                          </>
                        ) : (
                          <>
                            <ArrowRightLeft className="h-5 w-5 mr-2" />
                            Execute Cross-Chain Transaction
                          </>
                        )}
                      </Button>
                    )}
                  </div>

                  {/* Debugging - Show Selected Chains (can be removed in production) */}
                  {selectedChains.length > 0 && (
                    <Card className="bg-slate-800/50 border-slate-700 shadow-lg mb-6">
                      <CardHeader>
                        <CardTitle className="text-white text-lg">Selected Chains</CardTitle>
                      </CardHeader>
                      <CardContent>
                        <div className="flex flex-wrap gap-2">
                          {selectedChains.map((chain) => (
                            <div key={chain.id} className="px-3 py-1 bg-slate-700 rounded-md text-white">
                              {chain.name} (ID: {chain.id})
                            </div>
                          ))}
                        </div>
                      </CardContent>
                    </Card>
                  )}

                  {selectedAssetForDeepDive && portfolioData ? (
                    <AssetDeepDiveCard 
                      asset={selectedAssetForDeepDive} 
                      requestTimeframe={portfolioData.overall_request_summary.timeframe}
                      onClose={handleCloseDeepDive} 
                    />
                  ) : (
                    globalPortfolioData && portfolioDetailsToDisplay && (
                      <>
                        <OverallRequestSummaryCard summary={portfolioData.overall_request_summary} />
                        
                        <RankedAssetsSummaryCard 
                          assets={globalPortfolioData.data.ranked_assets_summary} 
                          chainName={globalPortfolioData.chain_name} 
                          onAssetSelect={handleAssetSelect} // Pass the handler
                        />
                        
                        {/* Dropdown to select MVO objective for display - moved below ranked assets */}
                        {mvoDisplayOptions.length > 1 && (
                            <Card className="bg-gradient-to-r from-slate-800 to-slate-700 border-slate-600 text-gray-300 shadow-lg">
                                <CardHeader className="pb-3 pt-5 px-6">
                                    <CardTitle className="text-lg font-semibold text-white flex items-center gap-2">
                                        <BarChart className="h-5 w-5 text-emerald-400" />
                                        View Portfolio Results For:
                                    </CardTitle>
                                    <CardDescription className="text-slate-300">
                                        Switch between different optimization strategies to compare results.
                                    </CardDescription>
                                </CardHeader>
                                <CardContent className="pb-5 px-6">
                                    <div className="flex flex-wrap gap-3">
                                        {mvoDisplayOptions.map(option => (
                                            <Button
                                                key={option.id}
                                                variant={displayedMVOObjective === option.id ? "default" : "outline"}
                                                onClick={() => setDisplayedMVOObjective(option.id)}
                                                className={
                                                    displayedMVOObjective === option.id 
                                                    ? 'bg-emerald-600 hover:bg-emerald-700 text-white border-emerald-600 shadow-md transform hover:scale-105 transition-all duration-200' 
                                                    : 'bg-slate-700/50 hover:bg-slate-600 border-slate-500 text-gray-200 hover:text-white hover:border-slate-400 transition-all duration-200'
                                                }
                                            >
                                                {option.name}
                                            </Button>
                                        ))}
                                    </div>
                                </CardContent>
                            </Card>
                        )}
                        
                        <OptimizedPortfolioDetailsCard 
                          details={{
                            ...portfolioDetailsToDisplay,
                            asset_details_map: globalPortfolioData.data.ranked_assets_summary.reduce((acc, asset) => {
                              acc[asset.asset] = asset;
                              return acc;
                            }, {} as { [key: string]: RankedAssetSummary })
                          }} 
                          chainName={globalPortfolioData.chain_name} 
                          onAssetSelect={handleAssetSelect}
                        />
                        <MVOInputsSummaryCard 
                          summary={globalPortfolioData.data.mvo_inputs_summary} 
                          chainName={globalPortfolioData.chain_name} 
                          covarianceMatrix={portfolioDetailsToDisplay.covariance_matrix_optimized} // Use displayed portfolio's covariance
                          efficientFrontierPlot={ // Pass the plot as a prop
                            <EfficientFrontierPlot 
                              primaryPortfolio={globalPortfolioData.data.optimized_portfolio_details}
                              alternativePortfolios={globalPortfolioData.data.alternative_optimized_portfolios}
                            />
                          }
                        />
                      </>
                    )
                  )}
                </div>
              )}
            </>
          )}
        </div>
      </main>

      <footer className="px-6 py-10 border-t border-gray-700 bg-slate-900/80 mt-12">
        <div className="max-w-7xl mx-auto text-center">
          <p className="text-gray-400 text-sm">
            AlphaScan DeFi Portfolio Optimizer | Harnessing data for smarter investments ⛓️
          </p>
        </div>
      </footer>
    </div>
  );
};

export default Dashboard; 
<|MERGE_RESOLUTION|>--- conflicted
+++ resolved
@@ -4,11 +4,7 @@
 import Link from 'next/link';
 import { Button } from '@/components/ui/button';
 import { Card, CardContent, CardDescription, CardHeader, CardTitle } from '@/components/ui/card';
-<<<<<<< HEAD
 import { ArrowLeft, Briefcase, Settings, BarChart, Database, Activity, ArrowRightLeft } from 'lucide-react';
-=======
-import { ArrowLeft, Briefcase, Settings, BarChart } from 'lucide-react';
->>>>>>> 080e4c79
 import { useAccount } from 'wagmi';
 import React, { useState, useEffect } from 'react';
 import { useForm } from 'react-hook-form';
